--- conflicted
+++ resolved
@@ -1,263 +1,235 @@
-import os
-import torch
-import wandb
-import segmentation_models_pytorch as smp
-import time
-import pandas as pd
-
-from datetime import datetime
-from statistics import mean, stdev
-from dotenv import dotenv_values
-
-from Utilities import (
-    EarlyStopping,
-    create_loader,
-    create_dataset,
-    wandb_setup,
-    setup_env,
-)
-from config import Config, configure_params
-
-CONFIG_DEFAULTS = None
-
-
-def _init_train(model_name, config=None, run=None):
-    torch.set_default_tensor_type("torch.cuda.FloatTensor")
-
-    early_stopping = EarlyStopping(
-        model_dir=config.model_path, model_name=model_name, run=run, config=config
-    )
-
-    return early_stopping
-
-
-def _train_epoch(
-    config,
-    epoch,
-    model,
-    dl_train,
-    dl_valid,
-    optimizer,
-    criterion,
-    metrics,
-    device="cuda",
-):
-    print(f"Epoch {epoch}\n")
-
-    train_epoch = smp.utils.train.TrainEpoch(
-        model,
-        device=device,
-        verbose=True,
-        loss=criterion,
-        metrics=metrics,
-        optimizer=optimizer,
-    )
-
-    valid_epoch = smp.utils.train.ValidEpoch(
-        model,
-        device=device,
-        verbose=True,
-        metrics=metrics,
-        loss=criterion,
-    )
-
-    train_logs = train_epoch.run(dl_train)
-    train_logs_str = [f"{k} : {v:.4f}\t" for k, v in train_logs.items()]
-    print("train:", "".join(train_logs_str))
-
-    valid_logs = valid_epoch.run(dl_valid)
-    valid_logs_str = [f"{k} : {v:.4f}\t" for k, v in valid_logs.items()]
-    print("valid:", "".join(valid_logs_str))
-
-    keys = list(train_logs.keys())
-    if "mixed_loss" in keys:
-        train_epoch_loss = train_logs["mixed_loss"]
-        valid_epoch_loss = valid_logs["mixed_loss"]
-    elif "dice_loss" in keys:
-        train_epoch_loss = train_logs["dice_loss"]
-        valid_epoch_loss = valid_logs["dice_loss"]
-
-    train_epoch_iou = train_logs["iou_score"]
-    valid_epoch_iou = valid_logs["iou_score"]
-
-    if config.log:
-        wandb.log({"train_logs": train_logs})
-        wandb.log({"valid_logs": valid_logs})
-
-    # Print epoch results
-    print(f"\nTrain loss: {train_epoch_loss:.4f}\t Train iou: {train_epoch_iou:.4f}")
-    print(
-        f"Validation loss: {valid_epoch_loss:.4f}\t Validation iou: {valid_epoch_iou:.4f}"
-    )
-
-    return valid_epoch_loss, valid_epoch_iou
-
-
-def _kfold_train(model_name, config, dataset, run=None, device="cuda"):
-    best_losses = []
-    best_ious = []
-
-    for idx, (train_idx, valid_idx) in enumerate(dataset.folds):
-        early_stopping = _init_train(model_name, config=config, run=run)
-        model, kwargs = configure_params(config=config)
-
-        criterion = kwargs["criterion"]
-        optimizer = kwargs["optimizer"]
-        metrics = [kwargs["metrics"]]
-
-        if config.log:
-            wandb.watch(model, log_graph=True)
-
-        # Create loaders
-        print(f"\nFold: {idx+1}\n--------")
-        dl_train = create_loader(dataset, train_idx, batch_size=config.batch_size)
-        dl_valid = create_loader(dataset, valid_idx, batch_size=config.batch_size)
-
-        for epoch in range(1, config.epochs + 1):
-            loss, iou = _train_epoch(
-                config,
-                epoch,
-                model,
-                dl_train,
-                dl_valid,
-                optimizer,
-                criterion,
-                metrics,
-                device,
-            )
-
-            if early_stopping.checkpoint(
-                model, epoch=epoch, loss=loss, iou=iou, optimizer=optimizer
-            ):
-                early_stopping.save_model()
-                break
-
-        best_losses.append(early_stopping.min_loss)
-        best_ious.append(early_stopping.max_iou)
-
-    return best_losses, best_ious
-
-
-def _train(dataset, run=None, config=None):
-    device = torch.device("cuda" if torch.cuda.is_available() else "cpu")
-    model_name = config.model_name
-
-    if config.log:
-        with run:
-            best_losses, best_ious = _kfold_train(
-                model_name=model_name,
-                config=config,
-                dataset=dataset,
-                run=run,
-                device=device,
-            )
-    else:
-        best_losses, best_ious = _kfold_train(
-            model_name=model_name,
-            config=config,
-            dataset=dataset,
-            device=device,
-        )
-
-    # Print all training and validation metrics
-    if config.checkpoint:
-        avg_iou = mean(best_ious)
-        avg_iou_std = stdev(best_ious)
-
-        avg_loss = mean(best_losses)
-        avg_loss_std = stdev(best_losses)
-
-        print(
-            f"Average validation iou of all folds:\t{avg_iou:.4f} +/- {avg_iou_std:.4f}"
-        )
-        print(
-            f"Average validation loss of all folds:\t{avg_loss:.4f} +/- {avg_loss_std:.4f}\n\n"
-        )
-
-        # Log the metrics if using wanb
-        if config.log:
-            avg_metrics = {}
-
-            avg_metrics["avg_iou"] = avg_iou
-            avg_metrics["avg_iou_std"] = avg_iou_std
-            avg_metrics["avg_loss"] = avg_loss
-            avg_metrics["avg_loss_std"] = avg_loss_std
-
-            wandb.log({"avg_metrics": avg_metrics})
-
-
-<<<<<<< HEAD
-def create_dataset(config=None):
-    print("\nLoading training data...")
-    df_train = pd.read_csv(config.train_csv)
-    print("Loading training data complete.\n")
-    print(df_train.info())
-
-    print("\nConfiguring data...")
-    ds_train = CellDataset(df_train, config=config)
-    print("Configuring data complete.\n")
-
-    return ds_train
-
-
-def sweep_train(config=None):
-    return
-    # run = wandb.run
-    # config = config if config else wandb.config
-    # # ds_train, model, params = create_dataset(config=config)
-    # # _train(model=model, config=config, run=run, dataset=ds_train, kwargs=params)
-=======
-def sweep_train(config=None):
-    config, run = wandb_setup(config)
-    dataset = create_dataset(config=config)
-    _train(dataset, run=run, config=config)
->>>>>>> a83be0a1
-
-
-def train(defaults_path=""):
-
-    start = datetime.now()
-    print(f"\nConfiguration dataset complete. Training began at {start} ...\n")
-    time.sleep(2)
-<<<<<<< HEAD
-    defaults_cfg = config.defaults_cfg
-    model_cfg = config.model_cfg
-    ds_train = create_dataset(config=config)
-=======
->>>>>>> a83be0a1
-
-    print(f"\nLoading configuration...")
-    cfg = Config(
-        defaults_path=defaults_path,
-    )
-
-    if cfg.log:
-        setup_env(cfg.mode)
-    print("Loading configuration complete.\n")
-
-    # conf = dotenv_values("config/develop.env")
-
-    # conf = (
-    #     dotenv_values("config/develop.env")
-    #     if config.mode == "develop"
-    #     else dotenv_values("config/train.env")
-    # )
-
-    if cfg.sweep:
-        sweep_cfg = cfg.sweep_cfg
-        sweep_id = wandb.sweep(sweep_cfg, project="Sartorius-Kaggle-Competition")
-        os.environ["WANDB_RUN_GROUP"] = sweep_id
-        wandb.agent(sweep_id, sweep_train, count=cfg.count)
-
-    else:
-        if cfg.log:
-            config, run = wandb_setup(cfg)
-            ds_train = create_dataset(config=cfg)
-            _train(config=config, run=run, dataset=ds_train)
-        else:
-            ds_train = create_dataset(config=cfg)
-            _train(config=cfg, dataset=ds_train)
-
-    end = datetime.now()
-    delta = end - start
-    print(f"\nTraining complete. Total training time {delta}.")
+import os
+import torch
+import wandb
+import segmentation_models_pytorch as smp
+import time
+import pandas as pd
+
+from datetime import datetime
+from statistics import mean, stdev
+from dotenv import dotenv_values
+
+from Utilities import (
+    EarlyStopping,
+    create_loader,
+    create_dataset,
+    wandb_setup,
+    setup_env,
+)
+from config import Config, configure_params
+
+CONFIG_DEFAULTS = None
+
+
+def _init_train(model_name, config=None, run=None):
+    torch.set_default_tensor_type("torch.cuda.FloatTensor")
+
+    early_stopping = EarlyStopping(
+        model_dir=config.model_path, model_name=model_name, run=run, config=config
+    )
+
+    return early_stopping
+
+
+def _train_epoch(
+    config,
+    epoch,
+    model,
+    dl_train,
+    dl_valid,
+    optimizer,
+    criterion,
+    metrics,
+    device="cuda",
+):
+    print(f"Epoch {epoch}\n")
+
+    train_epoch = smp.utils.train.TrainEpoch(
+        model,
+        device=device,
+        verbose=True,
+        loss=criterion,
+        metrics=metrics,
+        optimizer=optimizer,
+    )
+
+    valid_epoch = smp.utils.train.ValidEpoch(
+        model,
+        device=device,
+        verbose=True,
+        metrics=metrics,
+        loss=criterion,
+    )
+
+    train_logs = train_epoch.run(dl_train)
+    train_logs_str = [f"{k} : {v:.4f}\t" for k, v in train_logs.items()]
+    print("train:", "".join(train_logs_str))
+
+    valid_logs = valid_epoch.run(dl_valid)
+    valid_logs_str = [f"{k} : {v:.4f}\t" for k, v in valid_logs.items()]
+    print("valid:", "".join(valid_logs_str))
+
+    keys = list(train_logs.keys())
+    if "mixed_loss" in keys:
+        train_epoch_loss = train_logs["mixed_loss"]
+        valid_epoch_loss = valid_logs["mixed_loss"]
+    elif "dice_loss" in keys:
+        train_epoch_loss = train_logs["dice_loss"]
+        valid_epoch_loss = valid_logs["dice_loss"]
+
+    train_epoch_iou = train_logs["iou_score"]
+    valid_epoch_iou = valid_logs["iou_score"]
+
+    if config.log:
+        wandb.log({"train_logs": train_logs})
+        wandb.log({"valid_logs": valid_logs})
+
+    # Print epoch results
+    print(f"\nTrain loss: {train_epoch_loss:.4f}\t Train iou: {train_epoch_iou:.4f}")
+    print(
+        f"Validation loss: {valid_epoch_loss:.4f}\t Validation iou: {valid_epoch_iou:.4f}"
+    )
+
+    return valid_epoch_loss, valid_epoch_iou
+
+
+def _kfold_train(model_name, config, dataset, run=None, device="cuda"):
+    best_losses = []
+    best_ious = []
+
+    for idx, (train_idx, valid_idx) in enumerate(dataset.folds):
+        early_stopping = _init_train(model_name, config=config, run=run)
+        model, kwargs = configure_params(config=config)
+
+        criterion = kwargs["criterion"]
+        optimizer = kwargs["optimizer"]
+        metrics = [kwargs["metrics"]]
+
+        if config.log:
+            wandb.watch(model, log_graph=True)
+
+        # Create loaders
+        print(f"\nFold: {idx+1}\n--------")
+        dl_train = create_loader(dataset, train_idx, batch_size=config.batch_size)
+        dl_valid = create_loader(dataset, valid_idx, batch_size=config.batch_size)
+
+        for epoch in range(1, config.epochs + 1):
+            loss, iou = _train_epoch(
+                config,
+                epoch,
+                model,
+                dl_train,
+                dl_valid,
+                optimizer,
+                criterion,
+                metrics,
+                device,
+            )
+
+            if early_stopping.checkpoint(
+                model, epoch=epoch, loss=loss, iou=iou, optimizer=optimizer
+            ):
+                early_stopping.save_model()
+                break
+
+        best_losses.append(early_stopping.min_loss)
+        best_ious.append(early_stopping.max_iou)
+
+    return best_losses, best_ious
+
+
+def _train(dataset, run=None, config=None):
+    device = torch.device("cuda" if torch.cuda.is_available() else "cpu")
+    model_name = config.model_name
+
+    if config.log:
+        with run:
+            best_losses, best_ious = _kfold_train(
+                model_name=model_name,
+                config=config,
+                dataset=dataset,
+                run=run,
+                device=device,
+            )
+    else:
+        best_losses, best_ious = _kfold_train(
+            model_name=model_name,
+            config=config,
+            dataset=dataset,
+            device=device,
+        )
+
+    # Print all training and validation metrics
+    if config.checkpoint:
+        avg_iou = mean(best_ious)
+        avg_iou_std = stdev(best_ious)
+
+        avg_loss = mean(best_losses)
+        avg_loss_std = stdev(best_losses)
+
+        print(
+            f"Average validation iou of all folds:\t{avg_iou:.4f} +/- {avg_iou_std:.4f}"
+        )
+        print(
+            f"Average validation loss of all folds:\t{avg_loss:.4f} +/- {avg_loss_std:.4f}\n\n"
+        )
+
+        # Log the metrics if using wanb
+        if config.log:
+            avg_metrics = {}
+
+            avg_metrics["avg_iou"] = avg_iou
+            avg_metrics["avg_iou_std"] = avg_iou_std
+            avg_metrics["avg_loss"] = avg_loss
+            avg_metrics["avg_loss_std"] = avg_loss_std
+
+            wandb.log({"avg_metrics": avg_metrics})
+
+
+def sweep_train(config=None):
+    config, run = wandb_setup(config)
+    dataset = create_dataset(config=config)
+    _train(dataset, run=run, config=config)
+
+
+def train(defaults_path=""):
+
+    start = datetime.now()
+    print(f"\nConfiguration dataset complete. Training began at {start} ...\n")
+    time.sleep(2)
+
+    print(f"\nLoading configuration...")
+    cfg = Config(
+        defaults_path=defaults_path,
+    )
+
+    if cfg.log:
+        setup_env(cfg.mode)
+    print("Loading configuration complete.\n")
+
+    # conf = dotenv_values("config/develop.env")
+
+    # conf = (
+    #     dotenv_values("config/develop.env")
+    #     if config.mode == "develop"
+    #     else dotenv_values("config/train.env")
+    # )
+
+    if cfg.sweep:
+        sweep_cfg = cfg.sweep_cfg
+        sweep_id = wandb.sweep(sweep_cfg, project="Sartorius-Kaggle-Competition")
+        os.environ["WANDB_RUN_GROUP"] = sweep_id
+        wandb.agent(sweep_id, sweep_train, count=cfg.count)
+
+    else:
+        if cfg.log:
+            config, run = wandb_setup(cfg)
+            ds_train = create_dataset(config=cfg)
+            _train(config=config, run=run, dataset=ds_train)
+        else:
+            ds_train = create_dataset(config=cfg)
+            _train(config=cfg, dataset=ds_train)
+
+    end = datetime.now()
+    delta = end - start
+    print(f"\nTraining complete. Total training time {delta}.")