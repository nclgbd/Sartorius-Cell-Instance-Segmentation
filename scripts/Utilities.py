"""https://www.kaggle.com/ishandutta/sartorius-complete-unet-understanding/notebook"""

import cv2
import os
import numpy as np
import pandas as pd
import matplotlib.pyplot as plt
import wandb
import torch
import segmentation_models_pytorch as smp

from torchvision import transforms
from dotenv import dotenv_values
from pprint import pprint
from PIL import Image
from torch import nn, optim
from segmentation_models_pytorch.utils import losses
from segmentation_models_pytorch.utils.metrics import IoU

from Losses import MixedLoss

from albumentations import (
    HorizontalFlip,
    VerticalFlip,
    ShiftScaleRotate,
    Normalize,
    Resize,
    Compose,
    GaussNoise,
    RGBShift,
    RandomBrightnessContrast,
)
from albumentations.pytorch import ToTensorV2
from torch.utils.data import Dataset, DataLoader
from tqdm import tqdm
from sklearn.model_selection import StratifiedKFold, train_test_split


CLASS_MAPPING = {0: "shsy5y", 1: "cort", 2: "astro"}
CLASS_MAPPING_ID = {v: k for k, v in CLASS_MAPPING.items()}


## WANDB
def setup_env(mode):
    conf = (
        dotenv_values("config/develop.env")
        if mode == "develop"
        else dotenv_values("config/train.env")
    )

    os.environ["WANDB_API_KEY"] = conf["wandb_api_key"]
    os.environ["WANDB_ENTITY"] = conf["wandb_entity"]
    os.environ["WANDB_RESUME"] = conf["wandb_resume"]
    os.environ["WANDB_MODE"] = conf["wandb_mode"]
    os.environ["WANDB_JOB_TYPE"] = conf["wandb_job_type"]
    os.environ["WANDB_TAGS"] = conf["wandb_tags"]


def wandb_setup(config=None):
    reset_wandb_env()

    run_id = wandb.util.generate_id()
    os.environ["WANDB_RUN_ID"] = run_id

    run_name = "".join(["unet", f"-{run_id}"])
    run = wandb.init(
        project="Sartorius-Kaggle-Competition",
        entity="nclgbd",
        config=config,
        reinit=True,
        name=run_name,
    )

    return wandb.config, run


def reset_wandb_env():
    exclude = {
        "WANDB_PROJECT",
        "WANDB_ENTITY",
        "WANDB_API_KEY",
    }
    for k, _ in os.environ.items():
        if k.startswith("WANDB_") and k not in exclude:
            del os.environ[k]


# CREATING MODELS AND FEATURES
def create_optimizer(optimizer, model_params, **kwargs):
    if optimizer == "adam":
        return optim.Adam(params=model_params, **kwargs)
    else:
        raise ValueError(f"No corresponding `{optimizer}` type")


def create_criterion(loss, **kwargs):
    if loss == "mixed_loss":
        return MixedLoss(**kwargs)
    elif loss == "dice_loss":
        return losses.DiceLoss(**kwargs)
    else:
        raise ValueError(f"No corresponding `{loss}` type")


def create_metrics(metrics, **kwargs):
    if metrics == "iou":
        return IoU(**kwargs)
    else:
        raise ValueError(f"No corresponding `{metrics}` type")


def make_model(config=None, cuda=True):
    model: nn.Module
    model_name = config.model_name
    if model_name == "unet":
        kwargs = config.unet
        model = smp.Unet(**kwargs)
    elif model_name == "unetplusplus":
        kwargs = config.unetplusplus
        model = smp.UnetPlusPlus(**kwargs)
    else:
        raise ValueError(f"`{model_name}` model not recognized")

    if cuda:
        model.cuda()
    return model


def create_loader(dataset: Dataset, idx, batch_size, shuffle=True):
    ds = torch.utils.data.Subset(dataset, idx)
    loader = DataLoader(
        ds,
        batch_size=batch_size,
        shuffle=shuffle,
    )

    return loader


def create_dataset(config=None):
    print("\nLoading training data...")
    df_train = pd.read_csv("data/train.csv")
    print("Loading training data complete.\n")
    print(df_train.info())

    print("\nConfiguring data...")
    ds_train = CellDataset(df_train, config=config)
    print("Configuring data complete.\n")

    return ds_train


# VISUALIZATIONS
def display_dataset(img_paths, rows=2, cols=10):
    """
    Function to Display Images from Dataset.

    parameters: images_path(string) - Paths of Images to be displayed
                rows(int) - No. of Rows in Output
                cols(int) - No. of Columns in Output
    """
    _, ax = plt.subplots(nrows=rows, ncols=cols, figsize=(20, 10))
    for idx, img_path in enumerate(img_paths):
        img = cv2.imread(img_path)
        img = cv2.cvtColor(img, cv2.COLOR_BGR2RGB)
        try:
            ax.ravel()[idx].imshow(img)
            ax.ravel()[idx].set_axis_off()
        except:
            continue

    plt.tight_layout()
    plt.show()


def im_convert(tensor, mean=(0.485, 0.456, 0.406), std=(0.229, 0.224, 0.225)):
    """
    Private function for converting an image so it can be displayed using matplotlib functions properly.
    Parameters
    ----------
    `tensor`\n
        Tensor represention of image data.
    `mean` : `tuple` or `list`, `optional`\n
        Mean of the data; used for de-normalization of the image, by default (0.485, 0.456, 0.406).
    `std` : `tuple` or `list`, `optional`\n
        Standard deviation of the data; used for de-normalaztion of the image, by default (0.229, 0.224, 0.225).
    Returns
    -------
    `ndarray`\n
        Returns ndarry de-normalizazed representation of an image.
    """

    image = tensor.clone().squeeze(0).cpu().numpy()
    image = image.transpose(1, 2, 0)
    image = image * np.array(std) + np.array(mean)  # [0, 1] -> [0, 255]
    image = image.clip(0, 1)
    return image


def _rle_decode(mask_rle, shape, color=1):
    """
    mask_rle: run-length as string formated (start length)
    shape: (height,width) of array to return
    Returns numpy array, 1 - mask, 0 - background

    """

    s = mask_rle.split()
    starts, lengths = [np.asarray(x, dtype=int) for x in (s[0:][::2], s[1:][::2])]
    starts -= 1
    ends = starts + lengths
    img = np.zeros(shape[0] * shape[1], dtype=np.float32)

    for lo, hi in zip(starts, ends):
        img[lo:hi] = color

    return img.reshape(shape)


def build_masks(df_train, image_id, input_shape):

    height, width = input_shape
    labels = df_train[df_train["id"] == image_id]["annotation"].tolist()
    mask = np.zeros((height, width))

    for label in labels:
        mask += _rle_decode(label, shape=(height, width))

    mask = mask.clip(0, 1)
    return mask


def get_img_paths(path):
    """
    Function to Combine Directory Path with individual Image Paths

    parameters: path(string) - Path of directory
    returns: image_names(string) - Full Image Path
    """
    image_names = []
    for dirname, _, filenames in os.walk(path):
        for filename in tqdm(filenames):
            fullpath = os.path.join(dirname, filename)
            image_names.append(fullpath)
    return image_names


def plot_masks(image_id, df_train, config=None, colors=True):
    labels = df_train[df_train["id"] == image_id]["annotation"].tolist()
    cell_type = df_train[df_train["id"] == image_id]["cell_type"].tolist()
    cmap = {"shsy5y": (0, 0, 255), "astro": (0, 255, 0), "cort": (255, 0, 0)}

    if colors:
        mask = np.zeros((520, 704, 3))
        for label, cell_type in zip(labels, cell_type):
            c = cmap[cell_type]
            mask += _rle_decode(label, shape=(520, 704, 3), color=c)
    else:
        mask = np.zeros((520, 704, 1))
        for label in labels:
            mask += _rle_decode(label, shape=(520, 704, 1))
    mask = mask.clip(0, 1)

    img = cv2.imread(os.path.join(config.train_path, f"{image_id}.png"))
    img = cv2.cvtColor(img, cv2.COLOR_BGR2RGB)

    plt.figure(figsize=(16, 32))
    plt.subplot(3, 1, 1)
    plt.imshow(img)
    plt.axis("off")

    plt.subplot(3, 1, 2)
    plt.imshow(img)
    plt.imshow(mask, alpha=0.5)
    plt.axis("off")

    plt.subplot(3, 1, 3)
    plt.imshow(mask)
    plt.axis("off")

    plt.show()


# Note the use of wandb.Image
def wandb_mask(bg_img, gt_mask, pred_mask):
    return wandb.Image(
        bg_img,
        masks={
            "ground_truth": {"mask_data": gt_mask, "class_labels": CLASS_MAPPING},
            "prediction": {"mask_data": pred_mask, "class_labels": CLASS_MAPPING},
        },
    )


def wandb_log_masks(
    model: nn.Module, loader: DataLoader, fold_name: str, device="cuda"
):
    model = model.eval()
    mask_imgs = []
    with torch.no_grad():
        # only log a batch size of images, for memory reasons
        iter_ = iter(loader)
        images, masks = next(iter_)
        images, masks = images.to(device), masks.to(device)
        pred_masks = model(images)
        pred_masks = nn.functional.softmax(pred_masks, dim=1)

        for image, mask, pred_mask in tqdm(
            list(zip(images, masks, pred_masks)), desc="Uploading masks"
        ):
            image = im_convert(image)  # .squeeze(0).cpu().numpy().transpose(1, 2, 0)
            image = np.uint8(image * 255)
            image = Image.fromarray(image).convert("RGB")
            mask = mask.squeeze(0).cpu().numpy()
            pred_mask = pred_mask.squeeze(0).cpu().numpy()
            mask_imgs.append(wandb_mask(image, mask, pred_mask))

        wandb.log({fold_name: mask_imgs})


# CLASSES
class CellDataset(Dataset):
    def __init__(self, df: pd.DataFrame, config=None):
        """
        Custom dataset for kaggle competition

        Attributes
        ----------
        `df` : `pd.DataFrame`\n
        `config` : `Config`\n
        `base_path` : `str`\n
        `transforms` : `Compose`\n
        `image_ids` : `list`\n
        `folds` : `list`\n
        `dl_train` : `Dataloader`\n
        `dl_valid` : `Dataloader`\n

        Parameters
        ----------
        `df` : `pd.DataFrame`\n
            Dataframe representation of the dataset
        `config` : `Config`, `optional`\n
            The configuration instance, by default `None`
        """
        self.config = config
        self.df = df
        self.train_path = config.train_path

        self.transforms = Compose(
            [
                Resize(config.image_resize[0], config.image_resize[1]),
                Normalize(mean=config.mean, std=config.std, p=1),
                # RGBShift(r_shift_limit=15, g_shift_limit=15, b_shift_limit=15, p=0.5),
                HorizontalFlip(p=0.5),
                VerticalFlip(p=0.5),
<<<<<<< HEAD
                # GaussNoise(mean=config.mean),
                # ShiftScaleRotate(),
=======
                RandomBrightnessContrast(
                    brightness_limit=0.2, contrast_limit=0.2, p=0.5
                ),
                GaussNoise(mean=config.mean),
                ShiftScaleRotate(),
>>>>>>> 30697d25
                ToTensorV2(),
            ]
        )

        self.test_transforms = Compose(
            [
                Resize(config.image_resize[0], config.image_resize[1]),
                Normalize(mean=config.mean, std=config.std, p=1),
                ToTensorV2(),
            ]
        )

        self.gb = self.df.groupby("id")
        self.image_ids = list(df.id.unique())
        self.folds = list(self._split_data(n_splits=config.n_splits))

        self.dl_train: DataLoader
        self.dl_valid: DataLoader

        self.train = True

    def __getitem__(self, idx):
        image_id = self.image_ids[idx]
        df = self.gb.get_group(image_id)
        annotations = df["annotation"].tolist()
        img_path = os.path.join(self.train_path, image_id + ".png")
        image = cv2.imread(img_path)
        mask = build_masks(self.df, image_id, input_shape=(520, 704))
        mask = (mask >= 1).astype("float32")
        augmented = (
            self.transforms(image=image, mask=mask)
            if self.train
            else self.test_transforms(image=image, mask=mask)
        )
        image = augmented["image"]
        mask = augmented["mask"]
        return image, mask.reshape(
            (1, self.config.image_resize[0], self.config.image_resize[1])
        )

    def __len__(self):
        return len(self.image_ids)

    def _split_data(self, n_splits=5):
        # creates folds
        n_splits = self.config.n_splits if self.config else n_splits
        X = []
        y = []

        for image_id in tqdm(self.image_ids):
            X.append(os.path.join(self.train_path, image_id + ".png"))
            y.append(build_masks(self.df, image_id, input_shape=(520, 704)))

        X = np.array(X)
        y = np.array(y)
        yn, nh, nw = y.shape
        y = y.reshape((yn, nh * nw))
        # mask = (mask >= 1).astype('float32')

        if self.config.kfold:
            folds = StratifiedKFold(n_splits=n_splits, shuffle=True).split(
                X, y.argmax(1)
            )
            return list(folds)

        else:
            test_size = 1.0 / n_splits
            return list(
                train_test_split(
                    X, y.argmax(1), test_size=test_size, random_state=self.config.seed
                )
            )

    def set_train(self, train=True):
        self.train = train


class EarlyStopping:
    def __init__(
        self,
        model_dir: str,
        model_name: str,
        min_delta=0,
        patience=5,
        config=None,
        run=None,
    ):
        """
        Class for early stopping, because only plebs rely on set amounts of epochs.

        Attributes
        ----------
        `min_loss` : `float`\n
            The current minimized loss
        `max_iou` : `float`\n
            The current maximized intersection over union (iou)
        `min_delta` : `float`\n
            The minimum change expected to trigger a checkpoint
        `model_name` : `str`\n
            The name of the model
        `patience` : `int`\n
            The highest successive training epoch with no improvement of the model
        `count` : `int`\n
            The current patience level
        `first_run` : `bool`\n
            Whether this is the first run or not
        `best_model` : `nn.Module`\n
            The current best model
        `artifact` : `wandb.Artifact`\n
            The artifact associated with the current run
        `run` : `wandb.Run`\n
            The current training session
        `config` : `Config`\n
            The configuration instance
        `id` : `str`\n
            The run id
        `fname` : `str`\n
            The weights filename
        `path` : `str`\n
            The string representation of the path

        Parameters
        ----------
        `model_name` : `str`\n
            Model name.
        `fold` : `int`\n
            Number representing the current fold.
        `min_delta` : `int`, `optional`\n
            Smallest number the given metric needs to change in order to count as progress, by default 0.
        """

        self.min_loss = float("inf")
        self.max_iou = -float("inf")
        self.min_delta = min_delta
        self.model_name = model_name
        self.patience = patience
        self.count = 0
        self.first_run = True
        self.best_model = None
        self.artifact: wandb.Artifact
        self.run = run
        self.config = config
        self.id = run.id if run else ""
        self.run_name = f"{self.model_name}-{self.id}" if run else self.model_name
        self.fname = (
            "".join([self.run_name, ".pth"]) if run else self.model_name + ".pth"
        )

        self.path = str(os.path.join(model_dir, self.fname))

    def checkpoint(
        self, model: nn.Module, epoch: int, loss: float, iou: float, optimizer
    ) -> (bool):
        """
        Creates the checkpoint and keeps track of when we should stop training.

        Parameters
        ----------
        `model` : `nn.Module`\n
            The model to be saved.
        `epoch` : `int`\n
            Number representing the current epoch.
        `loss` : `float`\n
            Current loss.
        `iou` : `float`\n
            Current IoU.
        Returns
        -------
        `bool`\n
            Returns a number representing the current level of patience reached.
        """

        print(f"Loss to beat: {(self.min_loss - self.min_delta):.4f}")
        if (self.min_loss - self.min_delta) > loss or self.first_run:
            self.count = 0
            self.first_run = False
            self.min_loss = loss
            self.max_iou = iou
            self.best_model = model
            self.state_dict = {
                "epoch": epoch,
                "model_state_dict": model.state_dict(),
                "optimizer_state_dict": optimizer.state_dict(),
                "loss": self.min_loss,
                "iou": self.max_iou,
            }

        else:
            self.count += 1

        return self._check_patience()

    def _check_patience(self) -> (bool):
        print(f"Patience: {self.count}/{self.patience}")
        return self.count >= self.patience

    def save_model(self):
        if self.config.checkpoint:
            torch.save(self.state_dict, self.path)
            if self.config.log:
                self.artifact = wandb.Artifact(self.run_name, type="model")
                self.artifact.add_file(self.path)
                self.run.log_artifact(self.artifact)
<|MERGE_RESOLUTION|>--- conflicted
+++ resolved
@@ -1,568 +1,560 @@
-"""https://www.kaggle.com/ishandutta/sartorius-complete-unet-understanding/notebook"""
-
-import cv2
-import os
-import numpy as np
-import pandas as pd
-import matplotlib.pyplot as plt
-import wandb
-import torch
-import segmentation_models_pytorch as smp
-
-from torchvision import transforms
-from dotenv import dotenv_values
-from pprint import pprint
-from PIL import Image
-from torch import nn, optim
-from segmentation_models_pytorch.utils import losses
-from segmentation_models_pytorch.utils.metrics import IoU
-
-from Losses import MixedLoss
-
-from albumentations import (
-    HorizontalFlip,
-    VerticalFlip,
-    ShiftScaleRotate,
-    Normalize,
-    Resize,
-    Compose,
-    GaussNoise,
-    RGBShift,
-    RandomBrightnessContrast,
-)
-from albumentations.pytorch import ToTensorV2
-from torch.utils.data import Dataset, DataLoader
-from tqdm import tqdm
-from sklearn.model_selection import StratifiedKFold, train_test_split
-
-
-CLASS_MAPPING = {0: "shsy5y", 1: "cort", 2: "astro"}
-CLASS_MAPPING_ID = {v: k for k, v in CLASS_MAPPING.items()}
-
-
-## WANDB
-def setup_env(mode):
-    conf = (
-        dotenv_values("config/develop.env")
-        if mode == "develop"
-        else dotenv_values("config/train.env")
-    )
-
-    os.environ["WANDB_API_KEY"] = conf["wandb_api_key"]
-    os.environ["WANDB_ENTITY"] = conf["wandb_entity"]
-    os.environ["WANDB_RESUME"] = conf["wandb_resume"]
-    os.environ["WANDB_MODE"] = conf["wandb_mode"]
-    os.environ["WANDB_JOB_TYPE"] = conf["wandb_job_type"]
-    os.environ["WANDB_TAGS"] = conf["wandb_tags"]
-
-
-def wandb_setup(config=None):
-    reset_wandb_env()
-
-    run_id = wandb.util.generate_id()
-    os.environ["WANDB_RUN_ID"] = run_id
-
-    run_name = "".join(["unet", f"-{run_id}"])
-    run = wandb.init(
-        project="Sartorius-Kaggle-Competition",
-        entity="nclgbd",
-        config=config,
-        reinit=True,
-        name=run_name,
-    )
-
-    return wandb.config, run
-
-
-def reset_wandb_env():
-    exclude = {
-        "WANDB_PROJECT",
-        "WANDB_ENTITY",
-        "WANDB_API_KEY",
-    }
-    for k, _ in os.environ.items():
-        if k.startswith("WANDB_") and k not in exclude:
-            del os.environ[k]
-
-
-# CREATING MODELS AND FEATURES
-def create_optimizer(optimizer, model_params, **kwargs):
-    if optimizer == "adam":
-        return optim.Adam(params=model_params, **kwargs)
-    else:
-        raise ValueError(f"No corresponding `{optimizer}` type")
-
-
-def create_criterion(loss, **kwargs):
-    if loss == "mixed_loss":
-        return MixedLoss(**kwargs)
-    elif loss == "dice_loss":
-        return losses.DiceLoss(**kwargs)
-    else:
-        raise ValueError(f"No corresponding `{loss}` type")
-
-
-def create_metrics(metrics, **kwargs):
-    if metrics == "iou":
-        return IoU(**kwargs)
-    else:
-        raise ValueError(f"No corresponding `{metrics}` type")
-
-
-def make_model(config=None, cuda=True):
-    model: nn.Module
-    model_name = config.model_name
-    if model_name == "unet":
-        kwargs = config.unet
-        model = smp.Unet(**kwargs)
-    elif model_name == "unetplusplus":
-        kwargs = config.unetplusplus
-        model = smp.UnetPlusPlus(**kwargs)
-    else:
-        raise ValueError(f"`{model_name}` model not recognized")
-
-    if cuda:
-        model.cuda()
-    return model
-
-
-def create_loader(dataset: Dataset, idx, batch_size, shuffle=True):
-    ds = torch.utils.data.Subset(dataset, idx)
-    loader = DataLoader(
-        ds,
-        batch_size=batch_size,
-        shuffle=shuffle,
-    )
-
-    return loader
-
-
-def create_dataset(config=None):
-    print("\nLoading training data...")
-    df_train = pd.read_csv("data/train.csv")
-    print("Loading training data complete.\n")
-    print(df_train.info())
-
-    print("\nConfiguring data...")
-    ds_train = CellDataset(df_train, config=config)
-    print("Configuring data complete.\n")
-
-    return ds_train
-
-
-# VISUALIZATIONS
-def display_dataset(img_paths, rows=2, cols=10):
-    """
-    Function to Display Images from Dataset.
-
-    parameters: images_path(string) - Paths of Images to be displayed
-                rows(int) - No. of Rows in Output
-                cols(int) - No. of Columns in Output
-    """
-    _, ax = plt.subplots(nrows=rows, ncols=cols, figsize=(20, 10))
-    for idx, img_path in enumerate(img_paths):
-        img = cv2.imread(img_path)
-        img = cv2.cvtColor(img, cv2.COLOR_BGR2RGB)
-        try:
-            ax.ravel()[idx].imshow(img)
-            ax.ravel()[idx].set_axis_off()
-        except:
-            continue
-
-    plt.tight_layout()
-    plt.show()
-
-
-def im_convert(tensor, mean=(0.485, 0.456, 0.406), std=(0.229, 0.224, 0.225)):
-    """
-    Private function for converting an image so it can be displayed using matplotlib functions properly.
-    Parameters
-    ----------
-    `tensor`\n
-        Tensor represention of image data.
-    `mean` : `tuple` or `list`, `optional`\n
-        Mean of the data; used for de-normalization of the image, by default (0.485, 0.456, 0.406).
-    `std` : `tuple` or `list`, `optional`\n
-        Standard deviation of the data; used for de-normalaztion of the image, by default (0.229, 0.224, 0.225).
-    Returns
-    -------
-    `ndarray`\n
-        Returns ndarry de-normalizazed representation of an image.
-    """
-
-    image = tensor.clone().squeeze(0).cpu().numpy()
-    image = image.transpose(1, 2, 0)
-    image = image * np.array(std) + np.array(mean)  # [0, 1] -> [0, 255]
-    image = image.clip(0, 1)
-    return image
-
-
-def _rle_decode(mask_rle, shape, color=1):
-    """
-    mask_rle: run-length as string formated (start length)
-    shape: (height,width) of array to return
-    Returns numpy array, 1 - mask, 0 - background
-
-    """
-
-    s = mask_rle.split()
-    starts, lengths = [np.asarray(x, dtype=int) for x in (s[0:][::2], s[1:][::2])]
-    starts -= 1
-    ends = starts + lengths
-    img = np.zeros(shape[0] * shape[1], dtype=np.float32)
-
-    for lo, hi in zip(starts, ends):
-        img[lo:hi] = color
-
-    return img.reshape(shape)
-
-
-def build_masks(df_train, image_id, input_shape):
-
-    height, width = input_shape
-    labels = df_train[df_train["id"] == image_id]["annotation"].tolist()
-    mask = np.zeros((height, width))
-
-    for label in labels:
-        mask += _rle_decode(label, shape=(height, width))
-
-    mask = mask.clip(0, 1)
-    return mask
-
-
-def get_img_paths(path):
-    """
-    Function to Combine Directory Path with individual Image Paths
-
-    parameters: path(string) - Path of directory
-    returns: image_names(string) - Full Image Path
-    """
-    image_names = []
-    for dirname, _, filenames in os.walk(path):
-        for filename in tqdm(filenames):
-            fullpath = os.path.join(dirname, filename)
-            image_names.append(fullpath)
-    return image_names
-
-
-def plot_masks(image_id, df_train, config=None, colors=True):
-    labels = df_train[df_train["id"] == image_id]["annotation"].tolist()
-    cell_type = df_train[df_train["id"] == image_id]["cell_type"].tolist()
-    cmap = {"shsy5y": (0, 0, 255), "astro": (0, 255, 0), "cort": (255, 0, 0)}
-
-    if colors:
-        mask = np.zeros((520, 704, 3))
-        for label, cell_type in zip(labels, cell_type):
-            c = cmap[cell_type]
-            mask += _rle_decode(label, shape=(520, 704, 3), color=c)
-    else:
-        mask = np.zeros((520, 704, 1))
-        for label in labels:
-            mask += _rle_decode(label, shape=(520, 704, 1))
-    mask = mask.clip(0, 1)
-
-    img = cv2.imread(os.path.join(config.train_path, f"{image_id}.png"))
-    img = cv2.cvtColor(img, cv2.COLOR_BGR2RGB)
-
-    plt.figure(figsize=(16, 32))
-    plt.subplot(3, 1, 1)
-    plt.imshow(img)
-    plt.axis("off")
-
-    plt.subplot(3, 1, 2)
-    plt.imshow(img)
-    plt.imshow(mask, alpha=0.5)
-    plt.axis("off")
-
-    plt.subplot(3, 1, 3)
-    plt.imshow(mask)
-    plt.axis("off")
-
-    plt.show()
-
-
-# Note the use of wandb.Image
-def wandb_mask(bg_img, gt_mask, pred_mask):
-    return wandb.Image(
-        bg_img,
-        masks={
-            "ground_truth": {"mask_data": gt_mask, "class_labels": CLASS_MAPPING},
-            "prediction": {"mask_data": pred_mask, "class_labels": CLASS_MAPPING},
-        },
-    )
-
-
-def wandb_log_masks(
-    model: nn.Module, loader: DataLoader, fold_name: str, device="cuda"
-):
-    model = model.eval()
-    mask_imgs = []
-    with torch.no_grad():
-        # only log a batch size of images, for memory reasons
-        iter_ = iter(loader)
-        images, masks = next(iter_)
-        images, masks = images.to(device), masks.to(device)
-        pred_masks = model(images)
-        pred_masks = nn.functional.softmax(pred_masks, dim=1)
-
-        for image, mask, pred_mask in tqdm(
-            list(zip(images, masks, pred_masks)), desc="Uploading masks"
-        ):
-            image = im_convert(image)  # .squeeze(0).cpu().numpy().transpose(1, 2, 0)
-            image = np.uint8(image * 255)
-            image = Image.fromarray(image).convert("RGB")
-            mask = mask.squeeze(0).cpu().numpy()
-            pred_mask = pred_mask.squeeze(0).cpu().numpy()
-            mask_imgs.append(wandb_mask(image, mask, pred_mask))
-
-        wandb.log({fold_name: mask_imgs})
-
-
-# CLASSES
-class CellDataset(Dataset):
-    def __init__(self, df: pd.DataFrame, config=None):
-        """
-        Custom dataset for kaggle competition
-
-        Attributes
-        ----------
-        `df` : `pd.DataFrame`\n
-        `config` : `Config`\n
-        `base_path` : `str`\n
-        `transforms` : `Compose`\n
-        `image_ids` : `list`\n
-        `folds` : `list`\n
-        `dl_train` : `Dataloader`\n
-        `dl_valid` : `Dataloader`\n
-
-        Parameters
-        ----------
-        `df` : `pd.DataFrame`\n
-            Dataframe representation of the dataset
-        `config` : `Config`, `optional`\n
-            The configuration instance, by default `None`
-        """
-        self.config = config
-        self.df = df
-        self.train_path = config.train_path
-
-        self.transforms = Compose(
-            [
-                Resize(config.image_resize[0], config.image_resize[1]),
-                Normalize(mean=config.mean, std=config.std, p=1),
-                # RGBShift(r_shift_limit=15, g_shift_limit=15, b_shift_limit=15, p=0.5),
-                HorizontalFlip(p=0.5),
-                VerticalFlip(p=0.5),
-<<<<<<< HEAD
-                # GaussNoise(mean=config.mean),
-                # ShiftScaleRotate(),
-=======
-                RandomBrightnessContrast(
-                    brightness_limit=0.2, contrast_limit=0.2, p=0.5
-                ),
-                GaussNoise(mean=config.mean),
-                ShiftScaleRotate(),
->>>>>>> 30697d25
-                ToTensorV2(),
-            ]
-        )
-
-        self.test_transforms = Compose(
-            [
-                Resize(config.image_resize[0], config.image_resize[1]),
-                Normalize(mean=config.mean, std=config.std, p=1),
-                ToTensorV2(),
-            ]
-        )
-
-        self.gb = self.df.groupby("id")
-        self.image_ids = list(df.id.unique())
-        self.folds = list(self._split_data(n_splits=config.n_splits))
-
-        self.dl_train: DataLoader
-        self.dl_valid: DataLoader
-
-        self.train = True
-
-    def __getitem__(self, idx):
-        image_id = self.image_ids[idx]
-        df = self.gb.get_group(image_id)
-        annotations = df["annotation"].tolist()
-        img_path = os.path.join(self.train_path, image_id + ".png")
-        image = cv2.imread(img_path)
-        mask = build_masks(self.df, image_id, input_shape=(520, 704))
-        mask = (mask >= 1).astype("float32")
-        augmented = (
-            self.transforms(image=image, mask=mask)
-            if self.train
-            else self.test_transforms(image=image, mask=mask)
-        )
-        image = augmented["image"]
-        mask = augmented["mask"]
-        return image, mask.reshape(
-            (1, self.config.image_resize[0], self.config.image_resize[1])
-        )
-
-    def __len__(self):
-        return len(self.image_ids)
-
-    def _split_data(self, n_splits=5):
-        # creates folds
-        n_splits = self.config.n_splits if self.config else n_splits
-        X = []
-        y = []
-
-        for image_id in tqdm(self.image_ids):
-            X.append(os.path.join(self.train_path, image_id + ".png"))
-            y.append(build_masks(self.df, image_id, input_shape=(520, 704)))
-
-        X = np.array(X)
-        y = np.array(y)
-        yn, nh, nw = y.shape
-        y = y.reshape((yn, nh * nw))
-        # mask = (mask >= 1).astype('float32')
-
-        if self.config.kfold:
-            folds = StratifiedKFold(n_splits=n_splits, shuffle=True).split(
-                X, y.argmax(1)
-            )
-            return list(folds)
-
-        else:
-            test_size = 1.0 / n_splits
-            return list(
-                train_test_split(
-                    X, y.argmax(1), test_size=test_size, random_state=self.config.seed
-                )
-            )
-
-    def set_train(self, train=True):
-        self.train = train
-
-
-class EarlyStopping:
-    def __init__(
-        self,
-        model_dir: str,
-        model_name: str,
-        min_delta=0,
-        patience=5,
-        config=None,
-        run=None,
-    ):
-        """
-        Class for early stopping, because only plebs rely on set amounts of epochs.
-
-        Attributes
-        ----------
-        `min_loss` : `float`\n
-            The current minimized loss
-        `max_iou` : `float`\n
-            The current maximized intersection over union (iou)
-        `min_delta` : `float`\n
-            The minimum change expected to trigger a checkpoint
-        `model_name` : `str`\n
-            The name of the model
-        `patience` : `int`\n
-            The highest successive training epoch with no improvement of the model
-        `count` : `int`\n
-            The current patience level
-        `first_run` : `bool`\n
-            Whether this is the first run or not
-        `best_model` : `nn.Module`\n
-            The current best model
-        `artifact` : `wandb.Artifact`\n
-            The artifact associated with the current run
-        `run` : `wandb.Run`\n
-            The current training session
-        `config` : `Config`\n
-            The configuration instance
-        `id` : `str`\n
-            The run id
-        `fname` : `str`\n
-            The weights filename
-        `path` : `str`\n
-            The string representation of the path
-
-        Parameters
-        ----------
-        `model_name` : `str`\n
-            Model name.
-        `fold` : `int`\n
-            Number representing the current fold.
-        `min_delta` : `int`, `optional`\n
-            Smallest number the given metric needs to change in order to count as progress, by default 0.
-        """
-
-        self.min_loss = float("inf")
-        self.max_iou = -float("inf")
-        self.min_delta = min_delta
-        self.model_name = model_name
-        self.patience = patience
-        self.count = 0
-        self.first_run = True
-        self.best_model = None
-        self.artifact: wandb.Artifact
-        self.run = run
-        self.config = config
-        self.id = run.id if run else ""
-        self.run_name = f"{self.model_name}-{self.id}" if run else self.model_name
-        self.fname = (
-            "".join([self.run_name, ".pth"]) if run else self.model_name + ".pth"
-        )
-
-        self.path = str(os.path.join(model_dir, self.fname))
-
-    def checkpoint(
-        self, model: nn.Module, epoch: int, loss: float, iou: float, optimizer
-    ) -> (bool):
-        """
-        Creates the checkpoint and keeps track of when we should stop training.
-
-        Parameters
-        ----------
-        `model` : `nn.Module`\n
-            The model to be saved.
-        `epoch` : `int`\n
-            Number representing the current epoch.
-        `loss` : `float`\n
-            Current loss.
-        `iou` : `float`\n
-            Current IoU.
-        Returns
-        -------
-        `bool`\n
-            Returns a number representing the current level of patience reached.
-        """
-
-        print(f"Loss to beat: {(self.min_loss - self.min_delta):.4f}")
-        if (self.min_loss - self.min_delta) > loss or self.first_run:
-            self.count = 0
-            self.first_run = False
-            self.min_loss = loss
-            self.max_iou = iou
-            self.best_model = model
-            self.state_dict = {
-                "epoch": epoch,
-                "model_state_dict": model.state_dict(),
-                "optimizer_state_dict": optimizer.state_dict(),
-                "loss": self.min_loss,
-                "iou": self.max_iou,
-            }
-
-        else:
-            self.count += 1
-
-        return self._check_patience()
-
-    def _check_patience(self) -> (bool):
-        print(f"Patience: {self.count}/{self.patience}")
-        return self.count >= self.patience
-
-    def save_model(self):
-        if self.config.checkpoint:
-            torch.save(self.state_dict, self.path)
-            if self.config.log:
-                self.artifact = wandb.Artifact(self.run_name, type="model")
-                self.artifact.add_file(self.path)
-                self.run.log_artifact(self.artifact)
+"""https://www.kaggle.com/ishandutta/sartorius-complete-unet-understanding/notebook"""
+
+import cv2
+import os
+import numpy as np
+import pandas as pd
+import matplotlib.pyplot as plt
+import wandb
+import torch
+import segmentation_models_pytorch as smp
+
+from torchvision import transforms
+from dotenv import dotenv_values
+from pprint import pprint
+from PIL import Image
+from torch import nn, optim
+from segmentation_models_pytorch.utils import losses
+from segmentation_models_pytorch.utils.metrics import IoU
+
+from Losses import MixedLoss
+
+from albumentations import (
+    HorizontalFlip,
+    VerticalFlip,
+    ShiftScaleRotate,
+    Normalize,
+    Resize,
+    Compose,
+    GaussNoise,
+    RGBShift,
+    RandomBrightnessContrast,
+)
+from albumentations.pytorch import ToTensorV2
+from torch.utils.data import Dataset, DataLoader
+from tqdm import tqdm
+from sklearn.model_selection import StratifiedKFold, train_test_split
+
+
+CLASS_MAPPING = {0: "shsy5y", 1: "cort", 2: "astro"}
+CLASS_MAPPING_ID = {v: k for k, v in CLASS_MAPPING.items()}
+
+
+## WANDB
+def setup_env(mode):
+    conf = (
+        dotenv_values("config/develop.env")
+        if mode == "develop"
+        else dotenv_values("config/train.env")
+    )
+
+    os.environ["WANDB_API_KEY"] = conf["wandb_api_key"]
+    os.environ["WANDB_ENTITY"] = conf["wandb_entity"]
+    os.environ["WANDB_RESUME"] = conf["wandb_resume"]
+    os.environ["WANDB_MODE"] = conf["wandb_mode"]
+    os.environ["WANDB_JOB_TYPE"] = conf["wandb_job_type"]
+    os.environ["WANDB_TAGS"] = conf["wandb_tags"]
+
+
+def wandb_setup(config=None):
+    reset_wandb_env()
+
+    run_id = wandb.util.generate_id()
+    os.environ["WANDB_RUN_ID"] = run_id
+
+    run_name = "".join(["unet", f"-{run_id}"])
+    run = wandb.init(
+        project="Sartorius-Kaggle-Competition",
+        entity="nclgbd",
+        config=config,
+        reinit=True,
+        name=run_name,
+    )
+
+    return wandb.config, run
+
+
+def reset_wandb_env():
+    exclude = {
+        "WANDB_PROJECT",
+        "WANDB_ENTITY",
+        "WANDB_API_KEY",
+    }
+    for k, _ in os.environ.items():
+        if k.startswith("WANDB_") and k not in exclude:
+            del os.environ[k]
+
+
+# CREATING MODELS AND FEATURES
+def create_optimizer(optimizer, model_params, **kwargs):
+    if optimizer == "adam":
+        return optim.Adam(params=model_params, **kwargs)
+    else:
+        raise ValueError(f"No corresponding `{optimizer}` type")
+
+
+def create_criterion(loss, **kwargs):
+    if loss == "mixed_loss":
+        return MixedLoss(**kwargs)
+    elif loss == "dice_loss":
+        return losses.DiceLoss(**kwargs)
+    else:
+        raise ValueError(f"No corresponding `{loss}` type")
+
+
+def create_metrics(metrics, **kwargs):
+    if metrics == "iou":
+        return IoU(**kwargs)
+    else:
+        raise ValueError(f"No corresponding `{metrics}` type")
+
+
+def make_model(config=None, cuda=True):
+    model: nn.Module
+    model_name = config.model_name
+    if model_name == "unet":
+        kwargs = config.unet
+        model = smp.Unet(**kwargs)
+    elif model_name == "unetplusplus":
+        kwargs = config.unetplusplus
+        model = smp.UnetPlusPlus(**kwargs)
+    else:
+        raise ValueError(f"`{model_name}` model not recognized")
+
+    if cuda:
+        model.cuda()
+    return model
+
+
+def create_loader(dataset: Dataset, idx, batch_size, shuffle=True):
+    ds = torch.utils.data.Subset(dataset, idx)
+    loader = DataLoader(
+        ds,
+        batch_size=batch_size,
+        shuffle=shuffle,
+    )
+
+    return loader
+
+
+def create_dataset(config=None):
+    print("\nLoading training data...")
+    df_train = pd.read_csv("data/train.csv")
+    print("Loading training data complete.\n")
+    print(df_train.info())
+
+    print("\nConfiguring data...")
+    ds_train = CellDataset(df_train, config=config)
+    print("Configuring data complete.\n")
+
+    return ds_train
+
+
+# VISUALIZATIONS
+def display_dataset(img_paths, rows=2, cols=10):
+    """
+    Function to Display Images from Dataset.
+
+    parameters: images_path(string) - Paths of Images to be displayed
+                rows(int) - No. of Rows in Output
+                cols(int) - No. of Columns in Output
+    """
+    _, ax = plt.subplots(nrows=rows, ncols=cols, figsize=(20, 10))
+    for idx, img_path in enumerate(img_paths):
+        img = cv2.imread(img_path)
+        img = cv2.cvtColor(img, cv2.COLOR_BGR2RGB)
+        try:
+            ax.ravel()[idx].imshow(img)
+            ax.ravel()[idx].set_axis_off()
+        except:
+            continue
+
+    plt.tight_layout()
+    plt.show()
+
+
+def im_convert(tensor, mean=(0.485, 0.456, 0.406), std=(0.229, 0.224, 0.225)):
+    """
+    Private function for converting an image so it can be displayed using matplotlib functions properly.
+    Parameters
+    ----------
+    `tensor`\n
+        Tensor represention of image data.
+    `mean` : `tuple` or `list`, `optional`\n
+        Mean of the data; used for de-normalization of the image, by default (0.485, 0.456, 0.406).
+    `std` : `tuple` or `list`, `optional`\n
+        Standard deviation of the data; used for de-normalaztion of the image, by default (0.229, 0.224, 0.225).
+    Returns
+    -------
+    `ndarray`\n
+        Returns ndarry de-normalizazed representation of an image.
+    """
+
+    image = tensor.clone().squeeze(0).cpu().numpy()
+    image = image.transpose(1, 2, 0)
+    image = image * np.array(std) + np.array(mean)  # [0, 1] -> [0, 255]
+    image = image.clip(0, 1)
+    return image
+
+
+def _rle_decode(mask_rle, shape, color=1):
+    """
+    mask_rle: run-length as string formated (start length)
+    shape: (height,width) of array to return
+    Returns numpy array, 1 - mask, 0 - background
+
+    """
+
+    s = mask_rle.split()
+    starts, lengths = [np.asarray(x, dtype=int) for x in (s[0:][::2], s[1:][::2])]
+    starts -= 1
+    ends = starts + lengths
+    img = np.zeros(shape[0] * shape[1], dtype=np.float32)
+
+    for lo, hi in zip(starts, ends):
+        img[lo:hi] = color
+
+    return img.reshape(shape)
+
+
+def build_masks(df_train, image_id, input_shape):
+
+    height, width = input_shape
+    labels = df_train[df_train["id"] == image_id]["annotation"].tolist()
+    mask = np.zeros((height, width))
+
+    for label in labels:
+        mask += _rle_decode(label, shape=(height, width))
+
+    mask = mask.clip(0, 1)
+    return mask
+
+
+def get_img_paths(path):
+    """
+    Function to Combine Directory Path with individual Image Paths
+
+    parameters: path(string) - Path of directory
+    returns: image_names(string) - Full Image Path
+    """
+    image_names = []
+    for dirname, _, filenames in os.walk(path):
+        for filename in tqdm(filenames):
+            fullpath = os.path.join(dirname, filename)
+            image_names.append(fullpath)
+    return image_names
+
+
+def plot_masks(image_id, df_train, config=None, colors=True):
+    labels = df_train[df_train["id"] == image_id]["annotation"].tolist()
+    cell_type = df_train[df_train["id"] == image_id]["cell_type"].tolist()
+    cmap = {"shsy5y": (0, 0, 255), "astro": (0, 255, 0), "cort": (255, 0, 0)}
+
+    if colors:
+        mask = np.zeros((520, 704, 3))
+        for label, cell_type in zip(labels, cell_type):
+            c = cmap[cell_type]
+            mask += _rle_decode(label, shape=(520, 704, 3), color=c)
+    else:
+        mask = np.zeros((520, 704, 1))
+        for label in labels:
+            mask += _rle_decode(label, shape=(520, 704, 1))
+    mask = mask.clip(0, 1)
+
+    img = cv2.imread(os.path.join(config.train_path, f"{image_id}.png"))
+    img = cv2.cvtColor(img, cv2.COLOR_BGR2RGB)
+
+    plt.figure(figsize=(16, 32))
+    plt.subplot(3, 1, 1)
+    plt.imshow(img)
+    plt.axis("off")
+
+    plt.subplot(3, 1, 2)
+    plt.imshow(img)
+    plt.imshow(mask, alpha=0.5)
+    plt.axis("off")
+
+    plt.subplot(3, 1, 3)
+    plt.imshow(mask)
+    plt.axis("off")
+
+    plt.show()
+
+
+# Note the use of wandb.Image
+def wandb_mask(bg_img, gt_mask, pred_mask):
+    return wandb.Image(
+        bg_img,
+        masks={
+            "ground_truth": {"mask_data": gt_mask, "class_labels": CLASS_MAPPING},
+            "prediction": {"mask_data": pred_mask, "class_labels": CLASS_MAPPING},
+        },
+    )
+
+
+def wandb_log_masks(
+    model: nn.Module, loader: DataLoader, fold_name: str, device="cuda"
+):
+    model = model.eval()
+    mask_imgs = []
+    with torch.no_grad():
+        # only log a batch size of images, for memory reasons
+        iter_ = iter(loader)
+        images, masks = next(iter_)
+        images, masks = images.to(device), masks.to(device)
+        pred_masks = model(images)
+        pred_masks = nn.functional.softmax(pred_masks, dim=1)
+
+        for image, mask, pred_mask in tqdm(
+            list(zip(images, masks, pred_masks)), desc="Uploading masks"
+        ):
+            image = im_convert(image)  # .squeeze(0).cpu().numpy().transpose(1, 2, 0)
+            image = np.uint8(image * 255)
+            image = Image.fromarray(image).convert("RGB")
+            mask = mask.squeeze(0).cpu().numpy()
+            pred_mask = pred_mask.squeeze(0).cpu().numpy()
+            mask_imgs.append(wandb_mask(image, mask, pred_mask))
+
+        wandb.log({fold_name: mask_imgs})
+
+
+# CLASSES
+class CellDataset(Dataset):
+    def __init__(self, df: pd.DataFrame, config=None):
+        """
+        Custom dataset for kaggle competition
+
+        Attributes
+        ----------
+        `df` : `pd.DataFrame`\n
+        `config` : `Config`\n
+        `base_path` : `str`\n
+        `transforms` : `Compose`\n
+        `image_ids` : `list`\n
+        `folds` : `list`\n
+        `dl_train` : `Dataloader`\n
+        `dl_valid` : `Dataloader`\n
+
+        Parameters
+        ----------
+        `df` : `pd.DataFrame`\n
+            Dataframe representation of the dataset
+        `config` : `Config`, `optional`\n
+            The configuration instance, by default `None`
+        """
+        self.config = config
+        self.df = df
+        self.train_path = config.train_path
+
+        self.transforms = Compose(
+            [
+                Resize(config.image_resize[0], config.image_resize[1]),
+                Normalize(mean=config.mean, std=config.std, p=1),
+                # RGBShift(r_shift_limit=15, g_shift_limit=15, b_shift_limit=15, p=0.5),
+                HorizontalFlip(p=0.5),
+                VerticalFlip(p=0.5),
+                # GaussNoise(mean=config.mean),
+                # ShiftScaleRotate(),
+                ToTensorV2(),
+            ]
+        )
+
+        self.test_transforms = Compose(
+            [
+                Resize(config.image_resize[0], config.image_resize[1]),
+                Normalize(mean=config.mean, std=config.std, p=1),
+                ToTensorV2(),
+            ]
+        )
+
+        self.gb = self.df.groupby("id")
+        self.image_ids = list(df.id.unique())
+        self.folds = list(self._split_data(n_splits=config.n_splits))
+
+        self.dl_train: DataLoader
+        self.dl_valid: DataLoader
+
+        self.train = True
+
+    def __getitem__(self, idx):
+        image_id = self.image_ids[idx]
+        df = self.gb.get_group(image_id)
+        annotations = df["annotation"].tolist()
+        img_path = os.path.join(self.train_path, image_id + ".png")
+        image = cv2.imread(img_path)
+        mask = build_masks(self.df, image_id, input_shape=(520, 704))
+        mask = (mask >= 1).astype("float32")
+        augmented = (
+            self.transforms(image=image, mask=mask)
+            if self.train
+            else self.test_transforms(image=image, mask=mask)
+        )
+        image = augmented["image"]
+        mask = augmented["mask"]
+        return image, mask.reshape(
+            (1, self.config.image_resize[0], self.config.image_resize[1])
+        )
+
+    def __len__(self):
+        return len(self.image_ids)
+
+    def _split_data(self, n_splits=5):
+        # creates folds
+        n_splits = self.config.n_splits if self.config else n_splits
+        X = []
+        y = []
+
+        for image_id in tqdm(self.image_ids):
+            X.append(os.path.join(self.train_path, image_id + ".png"))
+            y.append(build_masks(self.df, image_id, input_shape=(520, 704)))
+
+        X = np.array(X)
+        y = np.array(y)
+        yn, nh, nw = y.shape
+        y = y.reshape((yn, nh * nw))
+        # mask = (mask >= 1).astype('float32')
+
+        if self.config.kfold:
+            folds = StratifiedKFold(n_splits=n_splits, shuffle=True).split(
+                X, y.argmax(1)
+            )
+            return list(folds)
+
+        else:
+            test_size = 1.0 / n_splits
+            return list(
+                train_test_split(
+                    X, y.argmax(1), test_size=test_size, random_state=self.config.seed
+                )
+            )
+
+    def set_train(self, train=True):
+        self.train = train
+
+
+class EarlyStopping:
+    def __init__(
+        self,
+        model_dir: str,
+        model_name: str,
+        min_delta=0,
+        patience=5,
+        config=None,
+        run=None,
+    ):
+        """
+        Class for early stopping, because only plebs rely on set amounts of epochs.
+
+        Attributes
+        ----------
+        `min_loss` : `float`\n
+            The current minimized loss
+        `max_iou` : `float`\n
+            The current maximized intersection over union (iou)
+        `min_delta` : `float`\n
+            The minimum change expected to trigger a checkpoint
+        `model_name` : `str`\n
+            The name of the model
+        `patience` : `int`\n
+            The highest successive training epoch with no improvement of the model
+        `count` : `int`\n
+            The current patience level
+        `first_run` : `bool`\n
+            Whether this is the first run or not
+        `best_model` : `nn.Module`\n
+            The current best model
+        `artifact` : `wandb.Artifact`\n
+            The artifact associated with the current run
+        `run` : `wandb.Run`\n
+            The current training session
+        `config` : `Config`\n
+            The configuration instance
+        `id` : `str`\n
+            The run id
+        `fname` : `str`\n
+            The weights filename
+        `path` : `str`\n
+            The string representation of the path
+
+        Parameters
+        ----------
+        `model_name` : `str`\n
+            Model name.
+        `fold` : `int`\n
+            Number representing the current fold.
+        `min_delta` : `int`, `optional`\n
+            Smallest number the given metric needs to change in order to count as progress, by default 0.
+        """
+
+        self.min_loss = float("inf")
+        self.max_iou = -float("inf")
+        self.min_delta = min_delta
+        self.model_name = model_name
+        self.patience = patience
+        self.count = 0
+        self.first_run = True
+        self.best_model = None
+        self.artifact: wandb.Artifact
+        self.run = run
+        self.config = config
+        self.id = run.id if run else ""
+        self.run_name = f"{self.model_name}-{self.id}" if run else self.model_name
+        self.fname = (
+            "".join([self.run_name, ".pth"]) if run else self.model_name + ".pth"
+        )
+
+        self.path = str(os.path.join(model_dir, self.fname))
+
+    def checkpoint(
+        self, model: nn.Module, epoch: int, loss: float, iou: float, optimizer
+    ) -> (bool):
+        """
+        Creates the checkpoint and keeps track of when we should stop training.
+
+        Parameters
+        ----------
+        `model` : `nn.Module`\n
+            The model to be saved.
+        `epoch` : `int`\n
+            Number representing the current epoch.
+        `loss` : `float`\n
+            Current loss.
+        `iou` : `float`\n
+            Current IoU.
+        Returns
+        -------
+        `bool`\n
+            Returns a number representing the current level of patience reached.
+        """
+
+        print(f"Loss to beat: {(self.min_loss - self.min_delta):.4f}")
+        if (self.min_loss - self.min_delta) > loss or self.first_run:
+            self.count = 0
+            self.first_run = False
+            self.min_loss = loss
+            self.max_iou = iou
+            self.best_model = model
+            self.state_dict = {
+                "epoch": epoch,
+                "model_state_dict": model.state_dict(),
+                "optimizer_state_dict": optimizer.state_dict(),
+                "loss": self.min_loss,
+                "iou": self.max_iou,
+            }
+
+        else:
+            self.count += 1
+
+        return self._check_patience()
+
+    def _check_patience(self) -> (bool):
+        print(f"Patience: {self.count}/{self.patience}")
+        return self.count >= self.patience
+
+    def save_model(self):
+        if self.config.checkpoint:
+            torch.save(self.state_dict, self.path)
+            if self.config.log:
+                self.artifact = wandb.Artifact(self.run_name, type="model")
+                self.artifact.add_file(self.path)
+                self.run.log_artifact(self.artifact)